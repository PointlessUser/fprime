--- conflicted
+++ resolved
@@ -19,31 +19,16 @@
             EightyCharString(const char* src); //!< char* source constructor
             EightyCharString(const StringBase& src); //!< other string constructor
             EightyCharString(const EightyCharString& src); //!< EightyCharString string constructor
-<<<<<<< HEAD
             EightyCharString(); //!< default constructor
-            ~EightyCharString(); //!< destructor
-            const char* toChar() const; //!< gets char buffer
-            NATIVE_UINT_TYPE length() const; //!< returns length of stored string
-
-            const EightyCharString& operator=(const EightyCharString& other); //!< equal operator
-=======
-            EightyCharString(void); //!< default constructor
             EightyCharString& operator=(const EightyCharString& other); //!< assignment operator
             EightyCharString& operator=(const StringBase& other); //!< other string assignment operator
             EightyCharString& operator=(const char* other); //!< char* assignment operator
-            ~EightyCharString(void); //!< destructor
->>>>>>> d3fa31c8
+            ~EightyCharString(); //!< destructor
 
-            const char* toChar(void) const; //!< gets char buffer
-            NATIVE_UINT_TYPE getCapacity(void) const; //!< return buffer size
+            const char* toChar() const; //!< gets char buffer
+            NATIVE_UINT_TYPE getCapacity() const; //!< return buffer size
 
-<<<<<<< HEAD
-        PRIVATE:
-            NATIVE_UINT_TYPE getCapacity() const ; //!< return buffer size
-            void terminate(NATIVE_UINT_TYPE size); //!< terminate the string
-=======
         private:
->>>>>>> d3fa31c8
 
             char m_buf[STRING_SIZE]; //!< storage for string data
     };
