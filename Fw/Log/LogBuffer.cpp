#include <Fw/Log/LogBuffer.hpp>
#include <Fw/Types/Assert.hpp>

namespace Fw {

    LogBuffer::LogBuffer(const U8 *args, NATIVE_UINT_TYPE size) {
        SerializeStatus stat = SerializeBufferBase::setBuff(args,size);
        FW_ASSERT(FW_SERIALIZE_OK == stat,static_cast<NATIVE_UINT_TYPE>(stat));
    }

    LogBuffer::LogBuffer() {
    }

    LogBuffer::~LogBuffer() {
    }

    LogBuffer::LogBuffer(const LogBuffer& other) : Fw::SerializeBufferBase() {
        SerializeStatus stat = SerializeBufferBase::setBuff(other.m_bufferData,other.getBuffLength());
        FW_ASSERT(FW_SERIALIZE_OK == stat,static_cast<NATIVE_INT_TYPE>(stat));
    }

    const LogBuffer& LogBuffer::operator=(const LogBuffer& other) {
        SerializeStatus stat = SerializeBufferBase::setBuff(other.m_bufferData,other.getBuffLength());
        FW_ASSERT(FW_SERIALIZE_OK == stat,static_cast<NATIVE_INT_TYPE>(stat));
        return *this;
    }

<<<<<<< HEAD
    NATIVE_UINT_TYPE LogBuffer::getBuffCapacity() const {
        return sizeof(this->m_data);
    }

    const U8* LogBuffer::getBuffAddr() const {
        return this->m_data;
    }

    U8* LogBuffer::getBuffAddr() {
        return this->m_data;
=======
    NATIVE_UINT_TYPE LogBuffer::getBuffCapacity(void) const {
        return sizeof(this->m_bufferData);
    }

    const U8* LogBuffer::getBuffAddr(void) const {
        return this->m_bufferData;
    }

    U8* LogBuffer::getBuffAddr(void) {
        return this->m_bufferData;
>>>>>>> d3fa31c8
    }

}
<|MERGE_RESOLUTION|>--- conflicted
+++ resolved
@@ -25,29 +25,16 @@
         return *this;
     }
 
-<<<<<<< HEAD
     NATIVE_UINT_TYPE LogBuffer::getBuffCapacity() const {
-        return sizeof(this->m_data);
+        return sizeof(this->m_bufferData);
     }
 
     const U8* LogBuffer::getBuffAddr() const {
-        return this->m_data;
+        return this->m_bufferData;
     }
 
     U8* LogBuffer::getBuffAddr() {
-        return this->m_data;
-=======
-    NATIVE_UINT_TYPE LogBuffer::getBuffCapacity(void) const {
-        return sizeof(this->m_bufferData);
-    }
-
-    const U8* LogBuffer::getBuffAddr(void) const {
         return this->m_bufferData;
     }
 
-    U8* LogBuffer::getBuffAddr(void) {
-        return this->m_bufferData;
->>>>>>> d3fa31c8
-    }
-
 }
