#include <Fw/Log/TextLogString.hpp>
#include <Fw/Types/StringUtils.hpp>
namespace Fw {

    TextLogString::TextLogString(const char* src) : StringBase() {
        Fw::StringUtils::string_copy(this->m_buf, src, sizeof(this->m_buf));
    }

    TextLogString::TextLogString(const StringBase& src): StringBase()  {
        Fw::StringUtils::string_copy(this->m_buf, src.toChar(), sizeof(this->m_buf));
    }

    TextLogString::TextLogString(const TextLogString& src): StringBase()  {
        Fw::StringUtils::string_copy(this->m_buf, src.toChar(), sizeof(this->m_buf));
    }

    TextLogString::TextLogString(): StringBase()  {
        this->m_buf[0] = 0;
    }

<<<<<<< HEAD
    TextLogString::~TextLogString() {
    }

    NATIVE_UINT_TYPE TextLogString::length() const {
        return (NATIVE_UINT_TYPE) strnlen(this->m_buf,sizeof(this->m_buf));
    }

    const char* TextLogString::toChar() const {
        return this->m_buf;
=======
    TextLogString& TextLogString::operator=(const TextLogString& other) {
        Fw::StringUtils::string_copy(this->m_buf, other.toChar(), sizeof(this->m_buf));
        return *this;
    }

    TextLogString& TextLogString::operator=(const StringBase& other) {
        Fw::StringUtils::string_copy(this->m_buf, other.toChar(), sizeof(this->m_buf));
        return *this;
    }

    TextLogString& TextLogString::operator=(const char* other) {
        Fw::StringUtils::string_copy(this->m_buf, other, sizeof(this->m_buf));
        return *this;
>>>>>>> d3fa31c8
    }

    TextLogString::~TextLogString(void) {
    }

    const char* TextLogString::toChar(void) const {
        return this->m_buf;
    }

    NATIVE_UINT_TYPE TextLogString::getCapacity() const {
        return FW_LOG_TEXT_BUFFER_SIZE;
    }
}<|MERGE_RESOLUTION|>--- conflicted
+++ resolved
@@ -18,17 +18,6 @@
         this->m_buf[0] = 0;
     }
 
-<<<<<<< HEAD
-    TextLogString::~TextLogString() {
-    }
-
-    NATIVE_UINT_TYPE TextLogString::length() const {
-        return (NATIVE_UINT_TYPE) strnlen(this->m_buf,sizeof(this->m_buf));
-    }
-
-    const char* TextLogString::toChar() const {
-        return this->m_buf;
-=======
     TextLogString& TextLogString::operator=(const TextLogString& other) {
         Fw::StringUtils::string_copy(this->m_buf, other.toChar(), sizeof(this->m_buf));
         return *this;
@@ -42,13 +31,12 @@
     TextLogString& TextLogString::operator=(const char* other) {
         Fw::StringUtils::string_copy(this->m_buf, other, sizeof(this->m_buf));
         return *this;
->>>>>>> d3fa31c8
     }
 
-    TextLogString::~TextLogString(void) {
+    TextLogString::~TextLogString() {
     }
 
-    const char* TextLogString::toChar(void) const {
+    const char* TextLogString::toChar() const {
         return this->m_buf;
     }
 
