--- conflicted
+++ resolved
@@ -19,30 +19,16 @@
             ParamString(const char* src);
             ParamString(const StringBase& src);
             ParamString(const ParamString& src);
-<<<<<<< HEAD
             ParamString();
-            ~ParamString();
-            const char* toChar() const;
-            NATIVE_UINT_TYPE length() const;
-
-            const ParamString& operator=(const ParamString& other); //!< equal operator for other strings
-=======
-            ParamString(void);
             ParamString& operator=(const ParamString& other);
             ParamString& operator=(const StringBase& other);
             ParamString& operator=(const char* other);
-            ~ParamString(void);
->>>>>>> d3fa31c8
+            ~ParamString();
 
-            const char* toChar(void) const;
-            NATIVE_UINT_TYPE getCapacity(void) const;
+            const char* toChar() const;
+            NATIVE_UINT_TYPE getCapacity() const;
 
         private:
-<<<<<<< HEAD
-            NATIVE_UINT_TYPE getCapacity() const ;
-            void terminate(NATIVE_UINT_TYPE size); //!< terminate the string
-=======
->>>>>>> d3fa31c8
 
             char m_buf[FW_PARAM_STRING_MAX_SIZE];
     };
