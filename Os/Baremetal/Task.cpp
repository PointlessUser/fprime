--- conflicted
+++ resolved
@@ -14,13 +14,8 @@
     m_started(false),
     m_suspendedOnPurpose(false)
 {}
-<<<<<<< HEAD
 
-Task::TaskStatus Task::start(const Fw::StringBase &name, NATIVE_INT_TYPE identifier, NATIVE_INT_TYPE priority, NATIVE_INT_TYPE stackSize, taskRoutine routine, void* arg, NATIVE_INT_TYPE cpuAffinity) {
-=======
-    
 Task::TaskStatus Task::start(const Fw::StringBase &name, taskRoutine routine, void* arg, NATIVE_UINT_TYPE priority, NATIVE_UINT_TYPE stackSize, NATIVE_UINT_TYPE cpuAffinity, NATIVE_UINT_TYPE identifier) {
->>>>>>> 00dd6028
     //Get a task handle, and set it up
     BareTaskHandle* handle = new(std::nothrow) BareTaskHandle();
     if (handle == nullptr) {
