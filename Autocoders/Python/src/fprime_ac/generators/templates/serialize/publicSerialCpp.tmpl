// public methods

<<<<<<< HEAD
${name}::${name}(): Serializable() {

=======
${name}::${name}(void): Serializable() {
#for ($member,$type,$size,$format,$comment,$default,$typeinfo) in $members:
#if $default != None and $size != None and $typeinfo != "string":
    for (NATIVE_INT_TYPE _mem = 0; _mem < ${size}; _mem++) {
        this->m_${member}[_mem] = ${default};
    }
#else if $default != None:
    this->m_${member} = ${default};
#end if
#end for
>>>>>>> d3fa31c8
}

${name}::${name}(const ${name}& src) : Serializable() {
    this->set(${args_mstring});
}

${name}::${name}(const ${name}* src) : Serializable() {
    FW_ASSERT(src);
    this->set(${args_mstring_ptr});
}

${name}::${name}(${args_proto_string}) : Serializable() {
    this->set(${args_string});
}

#if $args_scalar_array_string:
${name}::${name}(${args_scalar_array_string}) : Serializable() {
#for ($member,$type,$size,$format,$comment,$default,$typeinfo) in $members:
#if $size == None or $typeinfo == "string":
    this->m_${member} = ${member};
#else
    for (NATIVE_INT_TYPE _mem = 0; _mem < ${size}; _mem++) {
        this->m_${member}[_mem] = ${member};
    }
#end if
#end for
}

#end if

const ${name}& ${name}::operator=(const ${name}& src) {
    this->set(${args_mstring});
    return src;
}

bool ${name}::operator==(const ${name}& src) const {
    return (
#for ($member,$type,$size,$format,$comment,$default,$typeinfo) in $members:
        (src.m_$member == this->m_$member) &&
#end for
        true);
}

void ${name}::set(${args_proto_string}) {
#for ($member,$type,$size,$format,$comment,$default,$typeinfo) in $members:
#if $size == None or $typeinfo == "string":
    this->m_${member} = ${member};
#else
    for (NATIVE_INT_TYPE _mem = 0; _mem < FW_MIN(${member}Size,${size}); _mem++) {
        this->m_${member}[_mem] = ${member}[_mem];
    }
#end if
#end for
}

#for ($member,$type,$size,$format,$comment,$default,$typeinfo) in $members:
#if $size == None:
${type} ${name}::get${member}() const {
    return this->m_${member};
#else if $typeinfo == 'string' or $typeinfo == 'extern':
const ${type}& ${name}::get${member}() const {
    return this->m_${member};
#else
const ${type}* ${name}::get${member}(NATIVE_INT_TYPE& size) const {
    size = ${size};
    return this->m_${member};
#end if
}

#end for
#for ($member,$type,$size,$format,$comment,$default,$typeinfo) in $members:
#if $size == None:
void ${name}::set${member}(${type} val) {
    this->m_${member} = val;
}
#else if $typeinfo == 'string' or $typeinfo == 'extern':
void ${name}::set${member}(const ${type}& val) {
    this->m_${member} = val;
}
#else
void ${name}::set${member}(const ${type}* val, NATIVE_INT_TYPE size) {
    for (NATIVE_INT_TYPE _mem = 0; _mem < FW_MIN(size,${size}); _mem++) {
        this->m_${member}[_mem] = val[_mem];
    }
}
#end if
#end for
Fw::SerializeStatus ${name}::serialize(Fw::SerializeBufferBase& buffer) const {
    Fw::SerializeStatus stat;

\#if FW_SERIALIZATION_TYPE_ID
    // serialize type ID
    stat = buffer.serialize((U32)${name}::TYPE_ID);
\#endif

#for ($member,$type,$size,$format,$comment,$default,$typeinfo) in $members:
#if $size == None or $typeinfo == "string":
#if $typeinfo == "enum":
    stat = buffer.serialize((FwEnumStoreType)this->m_${member});
#else
    stat = buffer.serialize(this->m_${member});
#end if
    if (stat != Fw::FW_SERIALIZE_OK) {
        return stat;
    }
#else
    for (NATIVE_INT_TYPE _mem = 0; _mem < ${size}; _mem++) {
        stat = buffer.serialize(this->m_${member}[_mem]);
        if (stat != Fw::FW_SERIALIZE_OK) {
            return stat;
        }
    }
#end if
#end for
    return stat;
}

Fw::SerializeStatus ${name}::deserialize(Fw::SerializeBufferBase& buffer) {
    Fw::SerializeStatus stat;

\#if FW_SERIALIZATION_TYPE_ID
    U32 typeId;

    stat = buffer.deserialize(typeId);
    if (stat != Fw::FW_SERIALIZE_OK) {
        return stat;
    }

    if (typeId != ${name}::TYPE_ID) {
        return Fw::FW_DESERIALIZE_TYPE_MISMATCH;
    }
\#endif

#for ($member,$type,$size,$format,$comment,$default,$typeinfo) in $members:
#if $size == None or $typeinfo == "string":
#if $typeinfo == "enum"
    FwEnumStoreType int${member} = 0;
    stat = buffer.deserialize(int${member});
    this->m_${member} = static_cast<$type>(int${member});
#else
    stat = buffer.deserialize(this->m_${member});
#end if
    if (stat != Fw::FW_SERIALIZE_OK) {
        return stat;
    }
#else
    for (NATIVE_INT_TYPE _mem = 0; _mem < ${size}; _mem++) {
        stat = buffer.deserialize(this->m_${member}[_mem]);
        if (stat != Fw::FW_SERIALIZE_OK) {
            return stat;
        }
    }
#end if
#end for
    return stat;
}

\#if FW_SERIALIZABLE_TO_STRING  || BUILD_UT

void ${name}::toString(Fw::StringBase& text) const {

    static const char * formatString =
       "("
#for ($member,$type,$size,$format,$comment,$default,$typeinfo) in $members[0:-1]:
#if $size != None and typeinfo != "string":
       "$member = "
#for $elem in range(0,int($size)-1):
       "[$format]"
#end for
       "[$format] "
#else
       "$member = $format, "
#end if
#end for
#if $members[-1][2] != None and $members[-1][5] != "string":
       "$members[-1][0] = "
#for $elem in range(0,int($members[-1][2])-1):
       "[$members[-1][3]]"
#end for
       "[$members[-1][3]] "
#else
       "$members[-1][0] = $members[-1][3]"
#end if
       ")";

    // declare strings to hold any serializable toString() arguments

#for ($member,$type,$size,$format,$comment,$default,$typeinfo) in $members:
#if $typeinfo == "extern":

    Fw::EightyCharString ${member}Str;
    this->m_${member}.toString(${member}Str);
#end if
#end for

    char outputString[FW_SERIALIZABLE_TO_STRING_BUFFER_SIZE];
    (void)snprintf(outputString,FW_SERIALIZABLE_TO_STRING_BUFFER_SIZE,formatString
#for ($member,$type,$size,$format,$comment,$default,$typeinfo) in $members:
#if $size != None and $typeinfo != "string":
#for $elem in range(0,int($size)):
#if $type == "bool":
       ,this->m_${member}[$elem]?"T":"F"
#else if $type == "enum":
       ,(NATIVE_INT_TYPE)this->m_${member}[$elem]
#else:
       ,this->m_${member}[$elem]
#end if
#end for ## for each element of the array
#else: ## not array
#if $type == "bool":
       ,this->m_${member}?"T":"F"
#else if $type == "enum":
       ,(NATIVE_INT_TYPE)this->m_${member}
#else if $typeinfo == "string":
       ,this->m_${member}.toChar()
#else if $typeinfo == "extern":
       ,${member}Str.toChar()
#else:
       ,this->m_$member
#end if
#end if ## not array
#end for ## each member
    );
    outputString[FW_SERIALIZABLE_TO_STRING_BUFFER_SIZE-1] = 0; // NULL terminate

    text = outputString;
}

\#endif

\#ifdef BUILD_UT
    std::ostream& operator<<(std::ostream& os, const ${name}& obj) {
        Fw::EightyCharString str;
        obj.toString(str);
        os << str.toChar();
        return os;
    }
\#endif<|MERGE_RESOLUTION|>--- conflicted
+++ resolved
@@ -1,10 +1,6 @@
 // public methods
 
-<<<<<<< HEAD
 ${name}::${name}(): Serializable() {
-
-=======
-${name}::${name}(void): Serializable() {
 #for ($member,$type,$size,$format,$comment,$default,$typeinfo) in $members:
 #if $default != None and $size != None and $typeinfo != "string":
     for (NATIVE_INT_TYPE _mem = 0; _mem < ${size}; _mem++) {
@@ -14,7 +10,6 @@
     this->m_${member} = ${default};
 #end if
 #end for
->>>>>>> d3fa31c8
 }
 
 ${name}::${name}(const ${name}& src) : Serializable() {
