--- conflicted
+++ resolved
@@ -100,26 +100,12 @@
   # variant of this command.
   get_filename_component(CPP_NAME ${AC_FINAL_SOURCE} NAME)
   get_filename_component(HPP_NAME ${AC_FINAL_HEADER} NAME)
-<<<<<<< HEAD
   #Setup the output directory
   get_filename_component(TO_MK_DIR ${AC_FINAL_SOURCE} DIRECTORY)
   if (NOT "${TO_MK_DIR}" STREQUAL "${CMAKE_CURRENT_BINARY_DIR}")
       message(FATAL_ERROR "Output directory: ${TO_MK_DIR} differs from expected output directory ${CMAKE_CURRENT_BINARY_DIR}")
   endif()
   add_custom_command(
-=======
-  if (GENERATE_AC_IN_SOURCE)
-    add_custom_command(
-      OUTPUT ${OUTPUT_PRODUCTS}
-      COMMAND ${CMAKE_COMMAND} -E chdir ${CMAKE_CURRENT_SOURCE_DIR}
-      ${CMAKE_COMMAND} -E env PYTHONPATH=${PYTHON_AUTOCODER_DIR}/src:${PYTHON_AUTOCODER_DIR}/utils BUILD_ROOT=${FPRIME_CURRENT_BUILD_ROOT}
-      PYTHON_AUTOCODER_DIR=${PYTHON_AUTOCODER_DIR} DICTIONARY_DIR=${DICTIONARY_DIR} FPRIME_CORE_DIR=${FPRIME_CORE_DIR}
-      ${FPRIME_CORE_DIR}/Autocoders/Python/bin/codegen.py ${GEN_ARGS} ${AI_XML}
-      DEPENDS ${AC_FINAL_XML}
-    )
-  else()
-    add_custom_command(
->>>>>>> 1278bbb8
       OUTPUT  ${OUTPUT_PRODUCTS}
       COMMAND ${CMAKE_COMMAND} -E chdir ${CMAKE_CURRENT_SOURCE_DIR}
       ${CMAKE_COMMAND} -E env PYTHONPATH=${PYTHON_AUTOCODER_DIR}/src:${PYTHON_AUTOCODER_DIR}/utils BUILD_ROOT=${FPRIME_CURRENT_BUILD_ROOT}
