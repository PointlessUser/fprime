--- conflicted
+++ resolved
@@ -141,12 +141,8 @@
     eventLogger.regCommands();
     prmDb.regCommands();
     fileDownlink.regCommands();
-<<<<<<< HEAD
-	health.regCommands();
+    health.regCommands();
     rpiDemo.regCommands();
-=======
-    health.regCommands();
->>>>>>> 1e7e09a4
 
     // read parameters
     prmDb.readParamFile();
