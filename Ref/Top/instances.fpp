module Ref {

  # ----------------------------------------------------------------------
  # Defaults
  # ----------------------------------------------------------------------

  module Default {

    constant queueSize = 10

    constant stackSize = 10 * 1024

  }

  # ----------------------------------------------------------------------
  # Active component instances
  # ----------------------------------------------------------------------

  instance blockDrv: Drv.BlockDriver base id 0x0100 \
    at "../../Drv/BlockDriver/BlockDriverImpl.hpp" \
    queue size Default.queueSize \
    stack size Default.stackSize \
    priority 140

  instance rateGroup1Comp: Svc.ActiveRateGroup base id 0x0200 \
    at "../../Svc/ActiveRateGroup/ActiveRateGroupImpl.hpp" \
    queue size Default.queueSize \
    stack size Default.stackSize \
    priority 120

  instance rateGroup2Comp: Svc.ActiveRateGroup base id 0x0300 \
    at "../../Svc/ActiveRateGroup/ActiveRateGroupImpl.hpp" \
    queue size Default.queueSize \
    stack size Default.stackSize \
    priority 119

  instance rateGroup3Comp: Svc.ActiveRateGroup base id 0x0400 \
    at "../../Svc/ActiveRateGroup/ActiveRateGroupImpl.hpp" \
    queue size Default.queueSize \
    stack size Default.stackSize \
    priority 118

  instance cmdDisp: Svc.CommandDispatcher base id 0x0500 \
    at "../../Svc/CmdDispatcher/CommandDispatcherImpl.hpp" \
    queue size 20 \
    stack size Default.stackSize \
    priority 101

  instance cmdSeq: Svc.CmdSequencer base id 0x0600 \
    at "../../Svc/CmdSequencer/CmdSequencerImpl.hpp" \
    queue size Default.queueSize \
    stack size Default.stackSize \
    priority 100

  instance fileDownlink: Svc.FileDownlink base id 0x0700 \
    queue size 30 \
    stack size Default.stackSize \
    priority 100

  instance fileManager: Svc.FileManager base id 0x0800 \
    queue size 30 \
    stack size Default.stackSize \
    priority 100

  instance fileUplink: Svc.FileUplink base id 0x0900 \
    queue size 30 \
    stack size Default.stackSize \
    priority 100

  instance pingRcvr: Ref.PingReceiver base id 0x0A00 \
    at "../PingReceiver/PingReceiverComponentImpl.hpp" \
    queue size Default.queueSize \
    stack size Default.stackSize \
    priority 100

  instance eventLogger: Svc.ActiveLogger base id 0x0B00 \
    at "../../Svc/ActiveLogger/ActiveLoggerImpl.hpp" \
    queue size Default.queueSize \
    stack size Default.stackSize \
    priority 98

  instance chanTlm: Svc.TlmChan base id 0x0C00 \
    at "../../Svc/TlmChan/TlmChanImpl.hpp" \
    queue size Default.queueSize \
    stack size Default.stackSize \
    priority 97

  instance prmDb: Svc.PrmDb base id 0x0D00 \
    at "../../Svc/PrmDb/PrmDbImpl.hpp" \
    queue size Default.queueSize \
    stack size Default.stackSize \
    priority 96

  # ----------------------------------------------------------------------
  # Queued component instances
  # ----------------------------------------------------------------------

  instance $health: Svc.Health base id 0x2000 \
    at "../../Svc/Health/HealthComponentImpl.hpp" \
    queue size 25

  instance SG1: Ref.SignalGen base id 0x2100 \
    queue size Default.queueSize

  instance SG2: Ref.SignalGen base id 0x2200 \
    queue size Default.queueSize

  instance SG3: Ref.SignalGen base id 0x2300 \
    queue size Default.queueSize

  instance SG4: Ref.SignalGen base id 0x2400 \
    queue size Default.queueSize

  instance SG5: Ref.SignalGen base id 0x2500 \
    queue size Default.queueSize

  instance sendBuffComp: Ref.SendBuff base id 0x2600 \
    at "../SendBuffApp/SendBuffComponentImpl.hpp" \
    queue size Default.queueSize

  # ----------------------------------------------------------------------
  # Passive component instances
  # ----------------------------------------------------------------------

  @ Communications driver. May be swapped with other comm drivers like UART
  @ Note: Here we have TCP reliable uplink and UDP (low latency) downlink
  instance comm: Drv.ByteStreamDriverModel base id 0x4000 \
    at "../../Drv/TcpClient/TcpClientComponentImpl.hpp"

  instance downlink: Svc.Framer base id 0x4100 \
    at "../../Svc/Framer/FramerComponentImpl.hpp"

  instance fatalAdapter: Svc.AssertFatalAdapter base id 0x4200 \
    at "../../Svc/AssertFatalAdapter/AssertFatalAdapterComponentImpl.hpp"

  instance fatalHandler: Svc.FatalHandler base id 0x4300 \
    at "../../Svc/FatalHandler/FatalHandlerComponentImpl.hpp"

  instance fileUplinkBufferManager: Svc.BufferManager base id 0x4400 \
    at "../../Svc/BufferManager/BufferManagerComponentImpl.hpp"

  instance linuxTime: Svc.Time base id 0x4500 \
    at "../../Svc/LinuxTime/LinuxTimeImpl.hpp"

  instance rateGroupDriverComp: Svc.RateGroupDriver base id 0x4600 \
    at "../../Svc/RateGroupDriver/RateGroupDriverImpl.hpp"

  instance recvBuffComp: Ref.RecvBuff base id 0x4700 \
<<<<<<< HEAD
    at "../../Ref/RecvBuffApp/RecvBuffComponentImpl.hpp"
=======
    at "../RecvBuffApp/RecvBuffComponentImpl.hpp"
>>>>>>> 32beb1a2

  instance staticMemory: Svc.StaticMemory base id 0x4800 \
    at "../../Svc/StaticMemory/StaticMemoryComponentImpl.hpp"

  instance textLogger: Svc.PassiveTextLogger base id 0x4900 \
    at "../../Svc/PassiveConsoleTextLogger/ConsoleTextLoggerImpl.hpp"

  instance uplink: Svc.Deframer base id 0x4A00 \
    at "../../Svc/Deframer/DeframerComponentImpl.hpp"

}<|MERGE_RESOLUTION|>--- conflicted
+++ resolved
@@ -146,11 +146,7 @@
     at "../../Svc/RateGroupDriver/RateGroupDriverImpl.hpp"
 
   instance recvBuffComp: Ref.RecvBuff base id 0x4700 \
-<<<<<<< HEAD
-    at "../../Ref/RecvBuffApp/RecvBuffComponentImpl.hpp"
-=======
     at "../RecvBuffApp/RecvBuffComponentImpl.hpp"
->>>>>>> 32beb1a2
 
   instance staticMemory: Svc.StaticMemory base id 0x4800 \
     at "../../Svc/StaticMemory/StaticMemoryComponentImpl.hpp"
