"""
@brief Class to parse raw messages and distribute them to registered objects

This class allows for other objects (namely Decoders) to register to receive
data messages of a given descriptor type. The data message with the length and
descriptor header will be passed on to the registered objects.

@date Created June 2018
@date Modified August 2, 2018

@author Josef Biberstein
@author Joseph Paetz

@bug No known bugs
"""

from fprime.common.models.serialize import u32_type
from fprime_gds.common.utils import config_manager, data_desc_type


# NOTE decoder function to call is called data_callback(data)
class Distributor(object):
    """
    A distributor contains a socket client that connects to a ThreadedTCPServer.
    It then sends and recvs data from a FPrime deployment.
    Decoders can register with a distributor to recv packets of data of a certain description.
    """

    def __init__(self, config=None):
        """
        Sets up the dictionary of connected decoders and socket client object.

        Decoder dictionary is of the form:
        {data descriptor name: list of decoder objects registered for that data}

        Args:
            config (ConfigManager, default=None): Config manager with
                   information on what types the message fields are. If None,
                   defaults are used.
        """
        if config is None:
            # Retrieve defaults for the configs
            config = config_manager.ConfigManager()

        self.__decoders = {key.name: [] for key in list(data_desc_type.DataDescType)}

        # Internal buffer for un distributed data
        self.__buf = b""
        # Setup key framing
        self.key_frame = None
        try:
            tmp_frame = config.get("framing", "use_key")
        except:
            tmp_frame = "false"
        if tmp_frame.lower() == "true":
            self.key_frame = int(config.get("framing", "key_val"), 16)
        self.key_obj = config.get_type("key_val")
        self.len_obj = config.get_type("msg_len")

    # NOTE we could use either the type of the object or an enum as the type argument. It should indicate what the decoder decodes.
    # TODO implement as an ENUM name as key
    def register(self, typeof, obj):
        """
        Register a decoder with the distributor

        Arguments:
            typeof {string} -- The name of the data descriptor that the decoder will decode
            obj {decoder} -- The decoder object that will process the data
        """
        # TODO check that typeof is a valid DataDescType Enum value
        self.__decoders[typeof].append(obj)

    def parse_into_raw_msgs_api(self, data):
        """
        Parse the given data into raw messages.

        Raw messages include a length and descriptor header in front of the
        message data.

        Args:
            data (bytearray): Binary data to parse. First byte of data should be
                              the first byte of a valid raw message.

        Returns:
            (leftover_data, [raw_msg1, raw_msg2, ..., raw_msgN])
            Where leftover_data is a bytearray of anything at the end of data
            that could not be parsed (due to insufficient length).
        """
        data_left = data

        raw_msgs = []
        # Search data looking for key-frame
        if not self.key_frame is None:
            while True:
                # Check if we have enough data to parse a key
                # if not, bail on the function
                if len(data_left) < self.key_obj.getSize():
                    return (data_left, raw_msgs)
                # Check leading key size bytes to see if it is the key
                self.key_obj.deserialize(data_left, 0)
                if self.key_obj.val != self.key_frame:
                    data_left = data_left[1:]
                    continue
                # Key found break
                data_left = data_left[self.key_obj.getSize() :]
                break

        # Keep parsing and then break when you can't parse no more
        while True:
            # Check if we have enough data to parse a length
            if len(data_left) < self.len_obj.getSize():
                break
            self.len_obj.deserialize(data_left, 0)

            expected_len = self.len_obj.val + self.len_obj.getSize()

            # Check if we have enough data to parse
            if len(data_left) < expected_len:
                break

            raw_msgs.append(data_left[:expected_len])

            data_left = data_left[expected_len:]

        return (data_left, raw_msgs)

    def parse_raw_msg_api(self, raw_msg):
        """
        Parse the given raw message into its component parts

        Args:
            raw_msg (bytearray): Raw message to parse. Must be a valid raw msg

        Returns:
            Tuple: (length, descriptor, msg). length is type int. Descriptor is
            type int. Msg is a bytearray.
        """
        # Data Entry Structure
        #
        # +---------------------------+
        # | Length (n bytes)          |
        # +---------------------------+
        # | Descriptor Type (4 bytes) |      -
        # +---------------------------+      |
        # |                           |      |
        # | Message data...           |   Length
        # | ...                       |      |
        # | ..                        |      |
        #   .                                :

        offset = 0

        # Parse length
        self.len_obj.deserialize(raw_msg, offset)
        offset += self.len_obj.getSize()
        length = self.len_obj.val

        # Parse Descriptor type
        desc_obj = u32_type.U32Type()
        desc_obj.deserialize(raw_msg, offset)
        offset += desc_obj.getSize()
        desc = desc_obj.val

        # Retrieve message section
        msg = raw_msg[offset:]

        return (length, desc, msg)

    def on_recv(self, data):
        """
        Called by the internal socket client when data is recved from the socket
        client.

        Arguments:
            data {binary} -- the data recved from the socket client. May contain
                             more than one message.
        """
        # NOTE make data sizes selectable with a configuration later
        # TODO: Currently, the TCPServer sends the client just the raw bytes,
        #       without headers. This means that we don't have a good way to
        #       figure out where the head of the messages are when we decode
        #       them here. Ideally, the client would just be sending individual
        #       messages.

        # Add new data to end of buffer

        self.__buf = self.__buf + data

        (leftover_data, raw_msgs) = self.parse_into_raw_msgs_api(self.__buf)
        self.__buf = leftover_data

        for raw_msg in raw_msgs:
            (length, data_desc, msg) = self.parse_raw_msg_api(raw_msg)

            data_desc_key = data_desc_type.DataDescType(data_desc).name

            for d in self.__decoders[data_desc_key]:
<<<<<<< HEAD
                d.data_callback(msg)


if __name__ == "__main__":
    # Unit testing
    config = config_manager.ConfigManager()
    config.set("types", "msg_len", "U16")

    dist = Distributor(config)

    header_1 = "\x00\x0E\x00\x00\x00\x04"
    length_1 = 14
    desc_1 = 4
    data_1 = "\x61\x62\x63\x64\x65\x66\x67\x68\x69\x6A"

    header_2 = "\x00\x0A\x00\x00\x00\x01"
    length_2 = 10
    desc_2 = 1
    data_2 = "\x41\x42\x43\x44\x45\x46"

    leftover_data = "\x00\x0F\x00\x00\x00\x02\xFF"

    data = header_1 + data_1 + header_2 + data_2 + leftover_data

    (test_leftover, raw_msgs) = dist.parse_into_raw_msgs_api(data)

    if test_leftover != leftover_data:
        print(
            "expected leftover data to be %s, but found %s"
            % (list(leftover_data), list(test_leftover))
        )
        sys.exit(-1)

    if raw_msgs[0] != (header_1 + data_1):
        print(
            "expected first raw_msg to be %s, but found %s"
            % (list(header_1 + data_1), list(raw_msgs[0]))
        )
        sys.exit(-1)

    if raw_msgs[1] != (header_2 + data_2):
        print(
            "expected second raw_msg to be %s, but found %s"
            % (list(header_2 + data_2), list(raw_msgs[1]))
        )
        sys.exit(-1)

    (test_len_1, test_desc_1, test_msg_1) = dist.parse_raw_msg_api(raw_msgs[0])
    (test_len_2, test_desc_2, test_msg_2) = dist.parse_raw_msg_api(raw_msgs[1])

    if test_len_1 != length_1:
        print("expected 1st length to be %d but found %d" % (length_1, test_len_1))
        sys.exit(-1)

    if test_len_2 != length_2:
        print("expected 2nd length to be %d but found %d" % (length_2, test_len_2))
        sys.exit(-1)

    if test_desc_1 != desc_1:
        print("expected 1st desc to be %d but found %d" % (desc_1, test_desc_1))
        sys.exit(-1)

    if test_desc_2 != desc_2:
        print("expected 2nd desc to be %d but found %d" % (desc_2, test_desc_2))
        sys.exit(-1)

    if test_msg_1 != data_1:
        print(
            "expected 1st msg to be {} but found {}".format(
                list(data_1), list(test_msg_1)
            )
        )
        sys.exit(-1)

    if test_msg_2 != data_2:
        print(
            "expected 2nd msg to be {} but found {}".format(
                list(data_2), list(test_msg_2)
            )
        )
        sys.exit(-1)

    print("ALL TESTS PASSED!")
=======
                d.data_callback(msg)
>>>>>>> 98f1e27e
<|MERGE_RESOLUTION|>--- conflicted
+++ resolved
@@ -195,90 +195,4 @@
             data_desc_key = data_desc_type.DataDescType(data_desc).name
 
             for d in self.__decoders[data_desc_key]:
-<<<<<<< HEAD
                 d.data_callback(msg)
-
-
-if __name__ == "__main__":
-    # Unit testing
-    config = config_manager.ConfigManager()
-    config.set("types", "msg_len", "U16")
-
-    dist = Distributor(config)
-
-    header_1 = "\x00\x0E\x00\x00\x00\x04"
-    length_1 = 14
-    desc_1 = 4
-    data_1 = "\x61\x62\x63\x64\x65\x66\x67\x68\x69\x6A"
-
-    header_2 = "\x00\x0A\x00\x00\x00\x01"
-    length_2 = 10
-    desc_2 = 1
-    data_2 = "\x41\x42\x43\x44\x45\x46"
-
-    leftover_data = "\x00\x0F\x00\x00\x00\x02\xFF"
-
-    data = header_1 + data_1 + header_2 + data_2 + leftover_data
-
-    (test_leftover, raw_msgs) = dist.parse_into_raw_msgs_api(data)
-
-    if test_leftover != leftover_data:
-        print(
-            "expected leftover data to be %s, but found %s"
-            % (list(leftover_data), list(test_leftover))
-        )
-        sys.exit(-1)
-
-    if raw_msgs[0] != (header_1 + data_1):
-        print(
-            "expected first raw_msg to be %s, but found %s"
-            % (list(header_1 + data_1), list(raw_msgs[0]))
-        )
-        sys.exit(-1)
-
-    if raw_msgs[1] != (header_2 + data_2):
-        print(
-            "expected second raw_msg to be %s, but found %s"
-            % (list(header_2 + data_2), list(raw_msgs[1]))
-        )
-        sys.exit(-1)
-
-    (test_len_1, test_desc_1, test_msg_1) = dist.parse_raw_msg_api(raw_msgs[0])
-    (test_len_2, test_desc_2, test_msg_2) = dist.parse_raw_msg_api(raw_msgs[1])
-
-    if test_len_1 != length_1:
-        print("expected 1st length to be %d but found %d" % (length_1, test_len_1))
-        sys.exit(-1)
-
-    if test_len_2 != length_2:
-        print("expected 2nd length to be %d but found %d" % (length_2, test_len_2))
-        sys.exit(-1)
-
-    if test_desc_1 != desc_1:
-        print("expected 1st desc to be %d but found %d" % (desc_1, test_desc_1))
-        sys.exit(-1)
-
-    if test_desc_2 != desc_2:
-        print("expected 2nd desc to be %d but found %d" % (desc_2, test_desc_2))
-        sys.exit(-1)
-
-    if test_msg_1 != data_1:
-        print(
-            "expected 1st msg to be {} but found {}".format(
-                list(data_1), list(test_msg_1)
-            )
-        )
-        sys.exit(-1)
-
-    if test_msg_2 != data_2:
-        print(
-            "expected 2nd msg to be {} but found {}".format(
-                list(data_2), list(test_msg_2)
-            )
-        )
-        sys.exit(-1)
-
-    print("ALL TESTS PASSED!")
-=======
-                d.data_callback(msg)
->>>>>>> 98f1e27e
