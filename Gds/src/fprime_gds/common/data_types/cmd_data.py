--- conflicted
+++ resolved
@@ -33,10 +33,7 @@
 
 from fprime.common.models.serialize.string_type import StringType
 from fprime.common.models.serialize.serializable_type import SerializableType
-<<<<<<< HEAD
-=======
 from fprime.common.models.serialize.array_type import ArrayType
->>>>>>> b3a72455
 
 from copy import deepcopy
 
@@ -165,11 +162,7 @@
             raise CommandArgumentException(
                 "Argument value could not be converted to type object"
             )
-<<<<<<< HEAD
-        if type(arg_type) == type(BoolType()):
-=======
         if isinstance(arg_type, BoolType):
->>>>>>> b3a72455
             if arg_val == "False":
                 av = False
             else:
