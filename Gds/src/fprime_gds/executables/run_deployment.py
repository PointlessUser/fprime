--- conflicted
+++ resolved
@@ -279,25 +279,12 @@
             "SERVE_LOGS": "YES",
         }
     )
-<<<<<<< HEAD
-    gui = extras["gui"]
-    if (gui.isdigit()):
-        gui_port = gui
-    else:
-        gui_port = "5000"
-
-    gse_args = ["python3", "-u", "-m", "flask", "run", "--port={}".format(gui_port)]
-    ret = launch_process(gse_args, name="HTML GUI", env=gse_env, launch_time=2)
-    if gui == "html" or gui.isdigit():
-        webbrowser.open("http://localhost:{}/".format(gui_port), new=0, autoraise=True)
-=======
     gse_args = [sys.executable, "-u", "-m", "flask", "run", 
                 "--host", str(gui_addr), 
                 "--port", str(gui_port)]
     ret = launch_process(gse_args, name="HTML GUI", env=gse_env, launch_time=2)
     if extras["gui"] == "html":
         webbrowser.open(f"http://{str(gui_addr)}:{str(gui_port)}/", new=0, autoraise=True)
->>>>>>> bfaab187
     return ret
 
 
