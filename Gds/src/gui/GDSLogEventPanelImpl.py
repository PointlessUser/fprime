import wx
import GDSLogEventPanelGUI
from data_types import event_data
from pprint import pprint

###########################################################################
## Class LogEventsImpl
###########################################################################

class LogEventsImpl (GDSLogEventPanelGUI.LogEvents):
	'''Implementation class for LogEvents panel. Defines funcitonality.'''
	

	def __init__( self, parent ):
		"""LogEventsImple constructor
		
		Arguments:
			parent {wx.Window} -- The parrent for this GUI element
		"""

		
		GDSLogEventPanelGUI.LogEvents.__init__ ( self, parent)
		self.parent = parent
		self.scrollEventLogToBottom()

	def __del__( self ):
		pass

	def data_callback(self, data):
<<<<<<< HEAD
		"""Recieves data from decoders to which this consumer is registered
		
		Arguments:
			data {Data Object} -- A Data Object containing the data passed from the decoder (e.g., an EventData object)
		"""
		
		if type(data) == event_data.EventData:
			pprint(data)
			l = [data.time.to_readable(), data.template.name, str(data.template.id), data.template.severity, data.template.format_str%tuple([a.val for a in data.args])]
=======

		#TODO find out in how the message portion of the event should be displayed.
		if type(data) == event_data.EventData:
                        arg_vals = tuple([arg.val for arg in data.args])
			l = [data.time.to_readable(),
                             data.template.name,
                             str(data.template.id),
                             data.template.severity,
                             data.template.format_str%arg_vals]
>>>>>>> cfb8aa6f
			self.EventLogDataListCtl.AppendItem(l)

	def scrollEventLogToBottom(self):
		"""Move the event log scroll bar so that the last entry is visible. Called repeatedly when the "scroll" box is checked"
		"""

		if self.EventLogScrollCheckBox.GetValue() == True:
			i = self.EventLogDataListCtl.RowToItem(int(self.EventLogDataListCtl.ItemCount - 1))
			self.EventLogDataListCtl.EnsureVisible(i)
			self.EventLogDataListCtl.Refresh()
		wx.CallLater(10, self.scrollEventLogToBottom)

	# Override these handlers to implement functionality for GUI elements
	def onEventLogClearButtonClick( self, event ):
		self.EventLogDataListCtl.DeleteAllItems()

	def onEventLogApplyFilterButtonClick( self, event ):
		event.Skip()

	def onEventLogResetFilterButtonClick( self, event ):
		event.Skip()

<|MERGE_RESOLUTION|>--- conflicted
+++ resolved
@@ -27,17 +27,11 @@
 		pass
 
 	def data_callback(self, data):
-<<<<<<< HEAD
 		"""Recieves data from decoders to which this consumer is registered
 		
 		Arguments:
 			data {Data Object} -- A Data Object containing the data passed from the decoder (e.g., an EventData object)
 		"""
-		
-		if type(data) == event_data.EventData:
-			pprint(data)
-			l = [data.time.to_readable(), data.template.name, str(data.template.id), data.template.severity, data.template.format_str%tuple([a.val for a in data.args])]
-=======
 
 		#TODO find out in how the message portion of the event should be displayed.
 		if type(data) == event_data.EventData:
@@ -47,7 +41,7 @@
                              str(data.template.id),
                              data.template.severity,
                              data.template.format_str%arg_vals]
->>>>>>> cfb8aa6f
+
 			self.EventLogDataListCtl.AppendItem(l)
 
 	def scrollEventLogToBottom(self):
