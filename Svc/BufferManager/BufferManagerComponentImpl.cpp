--- conflicted
+++ resolved
@@ -202,19 +202,13 @@
             }
         }
     }
-<<<<<<< HEAD
-
-    // check some assertions
-    FW_ASSERT(bufferMem == (static_cast<U8*>(memory) + memorySize));
-=======
-      
+
     // check that the initiation pointer made it to the end of allocated space
     U8* const CURR_PTR = bufferMem;
     U8* const END_PTR = static_cast<U8*>(memory) + memorySize;
-    FW_ASSERT(CURR_PTR == END_PTR, 
+    FW_ASSERT(CURR_PTR == END_PTR,
         reinterpret_cast<POINTER_CAST>(CURR_PTR), reinterpret_cast<POINTER_CAST>(END_PTR));
     // secondary init verification
->>>>>>> d3fa31c8
     FW_ASSERT(currStruct == this->m_numStructs,currStruct,this->m_numStructs);
     // indicate setup is done
     this->m_setup = true;
