--- conflicted
+++ resolved
@@ -61,36 +61,8 @@
         } else {
             this->m_numCmdErrors++;
             this->tlmWrite_CommandErrors(this->m_numCmdErrors);
-<<<<<<< HEAD
             FW_ASSERT(response.e != Fw::CmdResponse::OK);
-            this->log_WARNING_HI_OpCodeError(opCode,response);
-=======
-            ErrorResponse evrResp = ERR_UNEXP;
-            switch (response) {
-                case Fw::COMMAND_INVALID_OPCODE:
-                    evrResp = ERR_INVALID_OPCODE;
-                    break;
-                case Fw::COMMAND_VALIDATION_ERROR:
-                    evrResp = ERR_VALIDATION_ERROR;
-                    break;
-                case Fw::COMMAND_FORMAT_ERROR:
-                    evrResp = ERR_FORMAT_ERROR;
-                    break;
-                case Fw::COMMAND_EXECUTION_ERROR:
-                    evrResp = ERR_EXECUTION_ERROR;
-                    break;
-                case Fw::COMMAND_BUSY:
-                    evrResp = ERR_BUSY;
-                    break;
-                case Fw::COMMAND_OK:
-                    FW_ASSERT(0); // should never get here
-                    break;
-                default:
-                    evrResp = ERR_UNEXP;
-                    break;
-            }
-            this->log_COMMAND_OpCodeError(opCode,evrResp);
->>>>>>> ab6b8ade
+            this->log_COMMAND_OpCodeError(opCode,response);
         }
         // look for command source
         NATIVE_INT_TYPE portToCall = -1;
